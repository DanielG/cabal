#!/bin/sh

# A script to bootstrap cabal-install.

# It works by downloading and installing the Cabal, zlib and
# HTTP packages. It then installs cabal-install itself.
# It expects to be run inside the cabal-install directory.

# Install settings, you can override these by setting environment vars. E.g. if
# you don't want profiling and dynamic versions of libraries to be installed in
# addition to vanilla, run 'EXTRA_CONFIGURE_OPTS="" ./bootstrap.sh'

#VERBOSE
DEFAULT_CONFIGURE_OPTS="--enable-library-profiling --enable-shared"
EXTRA_CONFIGURE_OPTS=${EXTRA_CONFIGURE_OPTS-$DEFAULT_CONFIGURE_OPTS}
#EXTRA_BUILD_OPTS
#EXTRA_INSTALL_OPTS

die () { printf "\nError during cabal-install bootstrap:\n$1\n" >&2 && exit 2 ;}

# programs, you can override these by setting environment vars
GHC="${GHC:-ghc}"
GHC_PKG="${GHC_PKG:-ghc-pkg}"
GHC_VER="$(${GHC} --numeric-version)"
HADDOCK=${HADDOCK:-haddock}
WGET="${WGET:-wget}"
CURL="${CURL:-curl}"
FETCH="${FETCH:-fetch}"
TAR="${TAR:-tar}"
GZIP_PROGRAM="${GZIP_PROGRAM:-gzip}"

# The variable SCOPE_OF_INSTALLATION can be set on the command line to
# use/install the libaries needed to build cabal-install to a custom package
# database instead of the user or global package database.
#
# Example:
#
# $ ghc-pkg init /my/package/database
# $ SCOPE_OF_INSTALLATION='--package-db=/my/package/database' ./bootstrap.sh
#
# You can also combine SCOPE_OF_INSTALLATION with PREFIX:
#
# $ ghc-pkg init /my/prefix/packages.conf.d
# $ SCOPE_OF_INSTALLATION='--package-db=/my/prefix/packages.conf.d' \
#   PREFIX=/my/prefix ./bootstrap.sh
#
# If you use the --global,--user or --sandbox arguments, this will
# override the SCOPE_OF_INSTALLATION setting and not use the package
# database you pass in the SCOPE_OF_INSTALLATION variable.

SCOPE_OF_INSTALLATION="${SCOPE_OF_INSTALLATION:---user}"
DEFAULT_PREFIX="${HOME}/.cabal"

# Try to respect $TMPDIR.
[ -"$TMPDIR"- = -""- ] &&
  export TMPDIR=/tmp/cabal-$(echo $(od -XN4 -An /dev/random)) && mkdir $TMPDIR

# Check for a C compiler, using user-set $CC, if any, first.
for c in $CC gcc clang cc icc; do
  $c --version 2>&1 >/dev/null && CC=$c &&
  echo "Using $c for C compiler. If this is not what you want, set CC." >&2 &&
  break
done

# None found.
[ -"$CC"- = -""- ] && die 'C compiler not found (or could not be run).
  If a C compiler is installed make sure it is on your PATH, or set $CC.'

# Find the correct linker/linker-wrapper.
LINK="$(for link in collect2 ld; do
          [ $($CC -print-prog-name=$link) = $link ] && continue ||
          $CC -print-prog-name=$link
        done)"

# Fall back to "ld"... might work.
[ -$LINK- = -""- ] && LINK=ld

# And finally, see if we can compile and link something.
  echo 'int main(){}' | $CC -xc - -o /dev/null ||
    die "C compiler and linker could not compile a simple test program.
    Please check your toolchain."

# Warn that were's overriding $LD if set (if you want).
[ -"$LD"- != -""- ] && [ -"$LD"- != -"$LINK"- ] &&
  echo "Warning: value set in $LD is not the same as C compiler's $LINK." >&2
  echo "Using $LINK instead." >&2

# Set LD, overriding environment if necessary.
export LD=$LINK

# Check we're in the right directory, etc.
grep "cabal-install" ./cabal-install.cabal > /dev/null 2>&1 ||
  die "The bootstrap.sh script must be run in the cabal-install directory"

${GHC} --numeric-version > /dev/null 2>&1  ||
  die "${GHC} not found (or could not be run).
       If ghc is installed,  make sure it is on your PATH,
       or set the GHC and GHC_PKG vars."

${GHC_PKG} --version     > /dev/null 2>&1  || die "${GHC_PKG} not found."

GHC_VER="$(${GHC} --numeric-version)"
GHC_PKG_VER="$(${GHC_PKG} --version | cut -d' ' -f 5)"

[ ${GHC_VER} = ${GHC_PKG_VER} ] ||
  die "Version mismatch between ${GHC} and ${GHC_PKG}.
       If you set the GHC variable then set GHC_PKG too."

while [ "$#" -gt 0 ]; do
  case "${1}" in
    "--user")
      SCOPE_OF_INSTALLATION="${1}"
      shift;;
    "--global")
      SCOPE_OF_INSTALLATION="${1}"
      DEFAULT_PREFIX="/usr/local"
      shift;;
    "--sandbox")
      shift
      # check if there is another argument which doesn't start with --
      if [ "$#" -le 0 ] || [ ! -z $(echo "${1}" | grep "^--") ]
      then
          SANDBOX=".cabal-sandbox"
      else
          SANDBOX="${1}"
          shift
      fi;;
    "--no-doc")
      NO_DOCUMENTATION=1
      shift;;
    *)
      echo "Unknown argument or option, quitting: ${1}"
      echo "usage: bootstrap.sh [OPTION]"
      echo
      echo "options:"
      echo "   --user          Install for the local user (default)"
      echo "   --global        Install systemwide (must be run as root)"
      echo "   --no-doc        Do not generate documentation for installed "\
           "packages"
      echo "   --sandbox       Install to a sandbox in the default location"\
           "(.cabal-sandbox)"
      echo "   --sandbox path  Install to a sandbox located at path"
      exit;;
  esac
done

abspath () { case "$1" in /*)printf "%s\n" "$1";; *)printf "%s\n" "$PWD/$1";;
             esac; }

if [ ! -z "$SANDBOX" ]
then # set up variables for sandbox bootstrap
  # Make the sandbox path absolute since it will be used from
  # different working directories when the dependency packages are
  # installed.
  SANDBOX=$(abspath "$SANDBOX")
  # Get the name of the package database which cabal sandbox would use.
  GHC_ARCH=$(ghc --info |
    sed -n 's/.*"Target platform".*"\([^-]\+\)-[^-]\+-\([^"]\+\)".*/\1-\2/p')
  PACKAGEDB="$SANDBOX/${GHC_ARCH}-ghc-${GHC_VER}-packages.conf.d"
  # Assume that if the directory is already there, it is already a
  # package database. We will get an error immediately below if it
  # isn't. Uses -r to try to be compatible with Solaris, and allow
  # symlinks as well as a normal dir/file.
  [ ! -r "$PACKAGEDB" ] && ghc-pkg init "$PACKAGEDB"
  PREFIX="$SANDBOX"
  SCOPE_OF_INSTALLATION="--package-db=$PACKAGEDB"
  echo Bootstrapping in sandbox at \'$SANDBOX\'.
fi

# Check for haddock unless no documentation should be generated.
if [ ! ${NO_DOCUMENTATION} ]
then
  ${HADDOCK} --version     > /dev/null 2>&1  || die "${HADDOCK} not found."
fi

PREFIX=${PREFIX:-${DEFAULT_PREFIX}}

# Versions of the packages to install.
# The version regex says what existing installed versions are ok.
PARSEC_VER="3.1.9";    PARSEC_VER_REGEXP="[3]\.[01]\."
                       # >= 3.0 && < 3.2
DEEPSEQ_VER="1.4.1.2"; DEEPSEQ_VER_REGEXP="1\.[1-9]\."
                       # >= 1.1 && < 2
BINARY_VER="0.8.2.1";  BINARY_VER_REGEXP="[0]\.[78]\."
                       # >= 0.7 && < 0.9
TEXT_VER="1.2.2.1";    TEXT_VER_REGEXP="((1\.[012]\.)|(0\.([2-9]|(1[0-1]))\.))"
                       # >= 0.2 && < 1.3
NETWORK_VER="2.6.2.1"; NETWORK_VER_REGEXP="2\.[0-6]\."
                       # >= 2.0 && < 2.7
NETWORK_URI_VER="2.6.1.0"; NETWORK_URI_VER_REGEXP="2\.6\."
                       # >= 2.6 && < 2.7
<<<<<<< HEAD
CABAL_VER="1.24.0.0";  CABAL_VER_REGEXP="1\.24\.[0-9]"
                       # >= 1.24 && < 1.25
TRANS_VER="0.5.1.0";   TRANS_VER_REGEXP="0\.[45]\."
=======
CABAL_VER="1.25.0.0";  CABAL_VER_REGEXP="1\.25\.[0-9]"
                       # >= 1.25 && < 1.26
TRANS_VER="0.5.2.0";   TRANS_VER_REGEXP="0\.[45]\."
>>>>>>> e65fe1f2
                       # >= 0.2.* && < 0.6
MTL_VER="2.2.1";       MTL_VER_REGEXP="[2]\."
                       #  >= 2.0 && < 3
HTTP_VER="4000.3.3";   HTTP_VER_REGEXP="4000\.(2\.([5-9]|1[0-9]|2[0-9])|3\.?)"
                       # >= 4000.2.5 < 4000.4
ZLIB_VER="0.6.1.1";    ZLIB_VER_REGEXP="(0\.5\.([3-9]|1[0-9])|0\.6)"
                       # >= 0.5.3 && <= 0.7
TIME_VER="1.6"         TIME_VER_REGEXP="1\.[1-6]\.?"
                       # >= 1.1 && < 1.7
RANDOM_VER="1.1"       RANDOM_VER_REGEXP="1\.[01]\.?"
                       # >= 1 && < 1.2
STM_VER="2.4.4.1";     STM_VER_REGEXP="2\."
                       # == 2.*
ASYNC_VER="2.1.0";     ASYNC_VER_REGEXP="2\."
                       # 2.*
OLD_TIME_VER="1.1.0.3"; OLD_TIME_VER_REGEXP="1\.[01]\.?"
                       # >=1.0.0.0 && <1.2
OLD_LOCALE_VER="1.0.0.7"; OLD_LOCALE_VER_REGEXP="1\.0\.?"
                       # >=1.0.0.0 && <1.1
BYTEABLE_VER="0.1.1";  BYTEABLE_VER_REGEXP="0\.?"
                       # 0.1.1
CRYPTOHASH_VER="0.11.7"; CRYPTOHASH_VER_REGEXP="0\.11\.?"
                       # 0.11.*
ED25519_VER="0.0.5.0"; ED25519_VER_REGEXP="0\.0\.?"
                       # 0.0.*
HACKAGE_SECURITY_VER="0.5.0.2"; HACKAGE_SECURITY_VER_REGEXP="0\.5\.?"
                       # >= 0.5 && < 0.6
TAR_VER="0.5.0.1";     TAR_VER_REGEXP="0\.5\.([1-9]|1[0-9]|0\.1)\.?"
                       # >= 0.5.0.1  && < 0.6
BASE64_BYTESTRING_VER="1.0.0.1";    BASE64_BYTESTRING_REGEXP="1\."
                                    # >=1.0
HASHABLE_VER="1.2.4.0"; HASHABLE_VER_REGEXP="1\."
                       # 1.*

HACKAGE_URL="https://hackage.haskell.org/package"

# Haddock fails for network-2.5.0.0.
NO_DOCS_PACKAGES_VER_REGEXP="network-uri-2\.5\.[0-9]+\.[0-9]+"

# Cache the list of packages:
echo "Checking installed packages for ghc-${GHC_VER}..."
${GHC_PKG} list --global ${SCOPE_OF_INSTALLATION} > ghc-pkg.list ||
  die "running '${GHC_PKG} list' failed"

# Will we need to install this package, or is a suitable version installed?
need_pkg () {
  PKG=$1
  VER_MATCH=$2
  if egrep " ${PKG}-${VER_MATCH}" ghc-pkg.list > /dev/null 2>&1
  then
    return 1;
  else
    return 0;
  fi
  #Note: we cannot use "! grep" here as Solaris 9 /bin/sh doesn't like it.
}

info_pkg () {
  PKG=$1
  VER=$2
  VER_MATCH=$3

  if need_pkg ${PKG} ${VER_MATCH}
  then
    if [ -r "${PKG}-${VER}.tar.gz" ]
    then
        echo "${PKG}-${VER} will be installed from local tarball."
    else
        echo "${PKG}-${VER} will be downloaded and installed."
    fi
  else
    echo "${PKG} is already installed and the version is ok."
  fi
}

fetch_pkg () {
  PKG=$1
  VER=$2

  URL_PKG=${HACKAGE_URL}/${PKG}-${VER}/${PKG}-${VER}.tar.gz
  URL_PKGDESC=${HACKAGE_URL}/${PKG}-${VER}/${PKG}.cabal
  if which ${CURL} > /dev/null
  then
    # TODO: switch back to resuming curl command once
    #       https://github.com/haskell/hackage-server/issues/111 is resolved
    #${CURL} -L --fail -C - -O ${URL_PKG} || die "Failed to download ${PKG}."
    ${CURL} -L --fail -O ${URL_PKG} || die "Failed to download ${PKG}."
    ${CURL} -L --fail -O ${URL_PKGDESC} \
        || die "Failed to download '${PKG}.cabal'."
  elif which ${WGET} > /dev/null
  then
    ${WGET} -c ${URL_PKG} || die "Failed to download ${PKG}."
    ${WGET} -c ${URL_PKGDESC} || die "Failed to download '${PKG}.cabal'."
  elif which ${FETCH} > /dev/null
    then
      ${FETCH} ${URL_PKG} || die "Failed to download ${PKG}."
      ${FETCH} ${URL_PKGDESC} || die "Failed to download '${PKG}.cabal'."
  else
    die "Failed to find a downloader. 'curl', 'wget' or 'fetch' is required."
  fi
  [ -f "${PKG}-${VER}.tar.gz" ] ||
     die "Downloading ${URL_PKG} did not create ${PKG}-${VER}.tar.gz"
  [ -f "${PKG}.cabal" ] ||
     die "Downloading ${URL_PKGDESC} did not create ${PKG}.cabal"
  mv "${PKG}.cabal" "${PKG}.cabal.hackage"
}

unpack_pkg () {
  PKG=$1
  VER=$2

  rm -rf "${PKG}-${VER}.tar" "${PKG}-${VER}"
  ${GZIP_PROGRAM} -d < "${PKG}-${VER}.tar.gz" | ${TAR} -xf -
  [ -d "${PKG}-${VER}" ] || die "Failed to unpack ${PKG}-${VER}.tar.gz"
  cp "${PKG}.cabal.hackage" "${PKG}-${VER}/${PKG}.cabal"
}

install_pkg () {
  PKG=$1
  VER=$2

  [ -x Setup ] && ./Setup clean
  [ -f Setup ] && rm Setup

  ${GHC} --make Setup -o Setup ||
    die "Compiling the Setup script failed."

  [ -x Setup ] || die "The Setup script does not exist or cannot be run"

  args="${SCOPE_OF_INSTALLATION} --prefix=${PREFIX} --with-compiler=${GHC}"
  args="$args --with-hc-pkg=${GHC_PKG} --with-gcc=${CC} --with-ld=${LD}"
  args="$args ${EXTRA_CONFIGURE_OPTS} ${VERBOSE}"

  ./Setup configure $args || die "Configuring the ${PKG} package failed."

  ./Setup build ${EXTRA_BUILD_OPTS} ${VERBOSE} ||
     die "Building the ${PKG} package failed."

  if [ ! ${NO_DOCUMENTATION} ]
  then
    if echo "${PKG}-${VER}" | egrep ${NO_DOCS_PACKAGES_VER_REGEXP} \
        > /dev/null 2>&1
    then
      echo "Skipping documentation for the ${PKG} package."
    else
      ./Setup haddock --with-ghc=${GHC} --with-haddock=${HADDOCK} ${VERBOSE} ||
        die "Documenting the ${PKG} package failed."
    fi
  fi

  ./Setup install ${EXTRA_INSTALL_OPTS} ${VERBOSE} ||
     die "Installing the ${PKG} package failed."
}

do_pkg () {
  PKG=$1
  VER=$2
  VER_MATCH=$3

  if need_pkg ${PKG} ${VER_MATCH}
  then
    echo
    if [ -r "${PKG}-${VER}.tar.gz" ]
    then
        echo "Using local tarball for ${PKG}-${VER}."
    else
        echo "Downloading ${PKG}-${VER}..."
        fetch_pkg ${PKG} ${VER}
    fi
    unpack_pkg ${PKG} ${VER}
    cd "${PKG}-${VER}"
    install_pkg ${PKG} ${VER}
    cd ..
  fi
}

# Replicate the flag selection logic for network-uri in the .cabal file.
do_network_uri_pkg () {
  # Refresh installed package list.
  ${GHC_PKG} list --global ${SCOPE_OF_INSTALLATION} > ghc-pkg-stage2.list \
    || die "running '${GHC_PKG} list' failed"

  NETWORK_URI_DUMMY_VER="2.5.0.0"; NETWORK_URI_DUMMY_VER_REGEXP="2\.5\." # < 2.6
  if egrep " network-2\.[6-9]\." ghc-pkg-stage2.list > /dev/null 2>&1
  then
    # Use network >= 2.6 && network-uri >= 2.6
    info_pkg "network-uri" ${NETWORK_URI_VER} ${NETWORK_URI_VER_REGEXP}
    do_pkg   "network-uri" ${NETWORK_URI_VER} ${NETWORK_URI_VER_REGEXP}
  else
    # Use network < 2.6 && network-uri < 2.6
    info_pkg "network-uri" ${NETWORK_URI_DUMMY_VER} \
        ${NETWORK_URI_DUMMY_VER_REGEXP}
    do_pkg   "network-uri" ${NETWORK_URI_DUMMY_VER} \
        ${NETWORK_URI_DUMMY_VER_REGEXP}
  fi
}

# Actually do something!

info_pkg "deepseq"      ${DEEPSEQ_VER} ${DEEPSEQ_VER_REGEXP}
info_pkg "binary"       ${BINARY_VER}  ${BINARY_VER_REGEXP}
info_pkg "time"         ${TIME_VER}    ${TIME_VER_REGEXP}
info_pkg "Cabal"        ${CABAL_VER}   ${CABAL_VER_REGEXP}
info_pkg "transformers" ${TRANS_VER}   ${TRANS_VER_REGEXP}
info_pkg "mtl"          ${MTL_VER}     ${MTL_VER_REGEXP}
info_pkg "text"         ${TEXT_VER}    ${TEXT_VER_REGEXP}
info_pkg "parsec"       ${PARSEC_VER}  ${PARSEC_VER_REGEXP}
info_pkg "network"      ${NETWORK_VER} ${NETWORK_VER_REGEXP}
info_pkg "old-locale"   ${OLD_LOCALE_VER} ${OLD_LOCALE_VER_REGEXP}
info_pkg "old-time"     ${OLD_TIME_VER}   ${OLD_TIME_VER_REGEXP}
info_pkg "HTTP"         ${HTTP_VER}    ${HTTP_VER_REGEXP}
info_pkg "zlib"         ${ZLIB_VER}    ${ZLIB_VER_REGEXP}
info_pkg "random"       ${RANDOM_VER}  ${RANDOM_VER_REGEXP}
info_pkg "stm"          ${STM_VER}     ${STM_VER_REGEXP}
info_pkg "async"        ${ASYNC_VER}   ${ASYNC_VER_REGEXP}
info_pkg "byteable"          ${BYTEABLE_VER}         ${BYTEABLE_VER_REGEXP}
info_pkg "cryptohash"        ${CRYPTOHASH_VER}       ${CRYPTOHASH_VER_REGEXP}
info_pkg "ed25519"           ${ED25519_VER}          ${ED25519_VER_REGEXP}
info_pkg "tar"               ${TAR_VER}              ${TAR_VER_REGEXP}
info_pkg "base64-bytestring" ${BASE64_BYTESTRING_VER} \
    ${BASE64_BYTESTRING_VER_REGEXP}
info_pkg "hashable"          ${HASHABLE_VER}          ${HASHABLE_VER_REGEXP}
info_pkg "hackage-security"  ${HACKAGE_SECURITY_VER} \
    ${HACKAGE_SECURITY_VER_REGEXP}

do_pkg   "deepseq"      ${DEEPSEQ_VER} ${DEEPSEQ_VER_REGEXP}
do_pkg   "binary"       ${BINARY_VER}  ${BINARY_VER_REGEXP}
do_pkg   "time"         ${TIME_VER}    ${TIME_VER_REGEXP}
do_pkg   "Cabal"        ${CABAL_VER}   ${CABAL_VER_REGEXP}
do_pkg   "transformers" ${TRANS_VER}   ${TRANS_VER_REGEXP}
do_pkg   "mtl"          ${MTL_VER}     ${MTL_VER_REGEXP}
do_pkg   "text"         ${TEXT_VER}    ${TEXT_VER_REGEXP}
do_pkg   "parsec"       ${PARSEC_VER}  ${PARSEC_VER_REGEXP}
do_pkg   "network"      ${NETWORK_VER} ${NETWORK_VER_REGEXP}

# We conditionally install network-uri, depending on the network version.
do_network_uri_pkg

do_pkg   "old-locale"   ${OLD_LOCALE_VER} ${OLD_LOCALE_VER_REGEXP}
do_pkg   "old-time"     ${OLD_TIME_VER}   ${OLD_TIME_VER_REGEXP}
do_pkg   "HTTP"         ${HTTP_VER}       ${HTTP_VER_REGEXP}
do_pkg   "zlib"         ${ZLIB_VER}       ${ZLIB_VER_REGEXP}
do_pkg   "random"       ${RANDOM_VER}     ${RANDOM_VER_REGEXP}
do_pkg   "stm"          ${STM_VER}        ${STM_VER_REGEXP}
do_pkg   "async"        ${ASYNC_VER}      ${ASYNC_VER_REGEXP}
do_pkg   "byteable"          ${BYTEABLE_VER}         ${BYTEABLE_VER_REGEXP}
do_pkg   "cryptohash"        ${CRYPTOHASH_VER}       ${CRYPTOHASH_VER_REGEXP}
do_pkg   "ed25519"           ${ED25519_VER}          ${ED25519_VER_REGEXP}
do_pkg   "tar"               ${TAR_VER}              ${TAR_VER_REGEXP}
do_pkg   "base64-bytestring" ${BASE64_BYTESTRING_VER} \
    ${BASE64_BYTESTRING_VER_REGEXP}
do_pkg   "hashable"          ${HASHABLE_VER}         ${HASHABLE_VER_REGEXP}
do_pkg   "hackage-security"  ${HACKAGE_SECURITY_VER} \
    ${HACKAGE_SECURITY_VER_REGEXP}


install_pkg "cabal-install"

# Use the newly built cabal to turn the prefix/package database into a
# legit cabal sandbox. This works because 'cabal sandbox init' will
# reuse the already existing package database and other files if they
# are in the expected locations.
[ ! -z "$SANDBOX" ] && $SANDBOX/bin/cabal sandbox init --sandbox $SANDBOX

echo
echo "==========================================="
CABAL_BIN="$PREFIX/bin"
if [ -x "$CABAL_BIN/cabal" ]
then
    echo "The 'cabal' program has been installed in $CABAL_BIN/"
    echo "You should either add $CABAL_BIN to your PATH"
    echo "or copy the cabal program to a directory that is on your PATH."
    echo
    echo "The first thing to do is to get the latest list of packages with:"
    echo "  cabal update"
    echo "This will also create a default config file (if it does not already"
    echo "exist) at $HOME/.cabal/config"
    echo
    echo "By default cabal will install programs to $HOME/.cabal/bin"
    echo "If you do not want to add this directory to your PATH then you can"
    echo "change the setting in the config file, for example you could use:"
    echo "symlink-bindir: $HOME/bin"
else
    echo "Sorry, something went wrong."
    echo "The 'cabal' executable was not successfully installed into"
    echo "$CABAL_BIN/"
fi
echo

rm ghc-pkg.list<|MERGE_RESOLUTION|>--- conflicted
+++ resolved
@@ -189,15 +189,9 @@
                        # >= 2.0 && < 2.7
 NETWORK_URI_VER="2.6.1.0"; NETWORK_URI_VER_REGEXP="2\.6\."
                        # >= 2.6 && < 2.7
-<<<<<<< HEAD
-CABAL_VER="1.24.0.0";  CABAL_VER_REGEXP="1\.24\.[0-9]"
-                       # >= 1.24 && < 1.25
-TRANS_VER="0.5.1.0";   TRANS_VER_REGEXP="0\.[45]\."
-=======
 CABAL_VER="1.25.0.0";  CABAL_VER_REGEXP="1\.25\.[0-9]"
                        # >= 1.25 && < 1.26
 TRANS_VER="0.5.2.0";   TRANS_VER_REGEXP="0\.[45]\."
->>>>>>> e65fe1f2
                        # >= 0.2.* && < 0.6
 MTL_VER="2.2.1";       MTL_VER_REGEXP="[2]\."
                        #  >= 2.0 && < 3
