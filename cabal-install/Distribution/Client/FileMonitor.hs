--- conflicted
+++ resolved
@@ -22,12 +22,6 @@
   updateFileMonitor,
   MonitorTimestamp,
   beginUpdateFileMonitor,
-<<<<<<< HEAD
-=======
-
-  matchFileGlob,
-  isTrivialFilePathGlob,
->>>>>>> f5ccd13d
   ) where
 
 
