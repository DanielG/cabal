-----------------------------------------------------------------------------
-- |
-- Module      :  Distribution.Client.Reporting
-- Copyright   :  (c) David Waern 2008
-- License     :  BSD-like
--
-- Maintainer  :  david.waern@gmail.com
-- Stability   :  experimental
-- Portability :  portable
--
-- Anonymous build report data structure, printing and parsing
--
-----------------------------------------------------------------------------
module Distribution.Client.BuildReports.Storage (

    -- * Storing and retrieving build reports
    storeAnonymous,
    storeLocal,
--    retrieve,

    -- * 'InstallPlan' support
    fromInstallPlan,
    fromPlanningFailure,
  ) where

import qualified Distribution.Client.BuildReports.Anonymous as BuildReport
import Distribution.Client.BuildReports.Anonymous (BuildReport)

import Distribution.Client.Types
import qualified Distribution.Client.InstallPlan as InstallPlan
import qualified Distribution.Client.ComponentDeps as CD
import Distribution.Client.InstallPlan
         ( InstallPlan )

import Distribution.Package
         ( PackageId, packageId )
import Distribution.PackageDescription
         ( FlagAssignment )
import Distribution.Simple.InstallDirs
         ( PathTemplate, fromPathTemplate
         , initialPathTemplateEnv, substPathTemplate )
import Distribution.System
         ( Platform(Platform) )
import Distribution.Compiler
         ( CompilerId(..), CompilerInfo(..)  )
import Distribution.Simple.Utils
         ( comparing, equating )

import Data.List
         ( groupBy, sortBy )
import Data.Maybe
         ( catMaybes )
import System.FilePath
         ( (</>), takeDirectory )
import System.Directory
         ( createDirectoryIfMissing )

storeAnonymous :: [(BuildReport, Maybe Repo)] -> IO ()
storeAnonymous reports = sequence_
  [ appendFile file (concatMap format reports')
  | (repo, reports') <- separate reports
  , let file = repoLocalDir repo </> "build-reports.log" ]
  --TODO: make this concurrency safe, either lock the report file or make sure
  -- the writes for each report are atomic (under 4k and flush at boundaries)

  where
    format r = '\n' : BuildReport.show r ++ "\n"
    separate :: [(BuildReport, Maybe Repo)]
             -> [(Repo, [BuildReport])]
    separate = map (\rs@((_,repo,_):_) -> (repo, [ r | (r,_,_) <- rs ]))
             . map concat
             . groupBy (equating (repoName . head))
             . sortBy (comparing (repoName . head))
             . groupBy (equating repoName)
             . onlyRemote
    repoName (_,_,rrepo) = remoteRepoName rrepo

    onlyRemote :: [(BuildReport, Maybe Repo)]
               -> [(BuildReport, Repo, RemoteRepo)]
    onlyRemote rs =
      [ (report, repo, remoteRepo)
      | (report, Just repo@Repo { repoKind = Left remoteRepo }) <- rs ]

storeLocal :: CompilerInfo -> [PathTemplate] -> [(BuildReport, Maybe Repo)]
           -> Platform -> IO ()
storeLocal cinfo templates reports platform = sequence_
  [ do createDirectoryIfMissing True (takeDirectory file)
       appendFile file output
       --TODO: make this concurrency safe, either lock the report file or make
       --      sure the writes for each report are atomic
  | (file, reports') <- groupByFileName
                          [ (reportFileName template report, report)
                          | template <- templates
                          , (report, _repo) <- reports ]
  , let output = concatMap format reports'
  ]
  where
    format r = '\n' : BuildReport.show r ++ "\n"

    reportFileName template report =
        fromPathTemplate (substPathTemplate env template)
      where env = initialPathTemplateEnv
                    (BuildReport.package  report)
                    -- ToDo: In principle, we can support $pkgkey, but only
                    -- if the configure step succeeds.  So add a Maybe field
                    -- to the build report, and either use that or make up
                    -- a fake identifier if it's not available.
                    (error "storeLocal: package key not available")
                    cinfo
                    platform

    groupByFileName = map (\grp@((filename,_):_) -> (filename, map snd grp))
                    . groupBy (equating  fst)
                    . sortBy  (comparing fst)

-- ------------------------------------------------------------
-- * InstallPlan support
-- ------------------------------------------------------------

fromInstallPlan :: Platform -> CompilerId
                -> InstallPlan
                -> [(BuildReport, Maybe Repo)]
fromInstallPlan platform comp plan =
     catMaybes
   . map (fromPlanPackage platform comp)
   . InstallPlan.toList
   $ plan

fromPlanPackage :: Platform -> CompilerId
                -> InstallPlan.PlanPackage
                -> Maybe (BuildReport, Maybe Repo)
fromPlanPackage (Platform arch os) comp planPackage = case planPackage of
  InstallPlan.Installed (ReadyPackage (ConfiguredPackage srcPkg flags _ _) deps)
                         _ result
    -> Just $ ( BuildReport.new os arch comp
<<<<<<< HEAD
                                (packageId srcPkg) flags (map packageId (CD.nonSetupDeps deps))
=======
                                (packageId srcPkg) flags
                                (map packageId (CD.nonSetupDeps deps))
>>>>>>> 4e873363
                                (Right result)
              , extractRepo srcPkg)

  InstallPlan.Failed (ConfiguredPackage srcPkg flags _ deps) result
    -> Just $ ( BuildReport.new os arch comp
<<<<<<< HEAD
                                (packageId srcPkg) flags (map confSrcId (CD.nonSetupDeps deps))
=======
                                (packageId srcPkg) flags
                                (map confSrcId (CD.nonSetupDeps deps))
>>>>>>> 4e873363
                                (Left result)
              , extractRepo srcPkg )

  _ -> Nothing

  where
    extractRepo (SourcePackage { packageSource = RepoTarballPackage repo _ _ })
                  = Just repo
    extractRepo _ = Nothing

fromPlanningFailure :: Platform -> CompilerId
    -> [PackageId] -> FlagAssignment -> [(BuildReport, Maybe Repo)]
fromPlanningFailure (Platform arch os) comp pkgids flags =
  [ (BuildReport.new os arch comp pkgid flags [] (Left PlanningFailed), Nothing)
  | pkgid <- pkgids ]<|MERGE_RESOLUTION|>--- conflicted
+++ resolved
@@ -133,23 +133,15 @@
   InstallPlan.Installed (ReadyPackage (ConfiguredPackage srcPkg flags _ _) deps)
                          _ result
     -> Just $ ( BuildReport.new os arch comp
-<<<<<<< HEAD
-                                (packageId srcPkg) flags (map packageId (CD.nonSetupDeps deps))
-=======
                                 (packageId srcPkg) flags
                                 (map packageId (CD.nonSetupDeps deps))
->>>>>>> 4e873363
                                 (Right result)
               , extractRepo srcPkg)
 
   InstallPlan.Failed (ConfiguredPackage srcPkg flags _ deps) result
     -> Just $ ( BuildReport.new os arch comp
-<<<<<<< HEAD
-                                (packageId srcPkg) flags (map confSrcId (CD.nonSetupDeps deps))
-=======
                                 (packageId srcPkg) flags
                                 (map confSrcId (CD.nonSetupDeps deps))
->>>>>>> 4e873363
                                 (Left result)
               , extractRepo srcPkg )
 
