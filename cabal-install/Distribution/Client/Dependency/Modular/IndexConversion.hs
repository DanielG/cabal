--- conflicted
+++ resolved
@@ -92,14 +92,6 @@
             CI.PackageIndex SourcePackage -> [(PN, I, PInfo)]
 convSPI' os arch cinfo strfl sdeps = L.map (convSP os arch cinfo strfl sdeps) . CI.allPackages
 
-<<<<<<< HEAD
-convSPI :: OS -> Arch -> CompilerInfo -> Bool ->
-           (SourcePackage -> [Dependency]) ->
-           CI.PackageIndex SourcePackage -> Index
-convSPI os arch cinfo strfl sdeps = mkIndex . convSPI' os arch cinfo strfl sdeps
-
-=======
->>>>>>> ccd618ef
 -- | Convert a single source package into the solver-specific format.
 convSP :: OS -> Arch -> CompilerInfo -> Bool ->
           (SourcePackage -> [Dependency]) ->
