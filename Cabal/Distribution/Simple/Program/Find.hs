--- conflicted
+++ resolved
@@ -1,8 +1,5 @@
 {-# LANGUAGE CPP, DeriveGeneric #-}
-<<<<<<< HEAD
-=======
 
->>>>>>> 81f98998
 -----------------------------------------------------------------------------
 -- |
 -- Module      :  Distribution.Simple.Program.Find
@@ -174,16 +171,6 @@
     FilePath.getSearchPath
 #endif
 
-<<<<<<< HEAD
-findExecutable :: FilePath -> IO (Maybe FilePath)
-#if defined(MIN_VERSION_directory)
-#if MIN_VERSION_directory(1,2,1)
-#define HAS_dir_1_2_1
-#endif
-#endif
-
-#ifdef HAS_dir_1_2_1
-=======
 #ifdef MIN_VERSION_directory
 #if MIN_VERSION_directory(1,2,1)
 #define HAVE_directory_121
@@ -192,17 +179,12 @@
 
 findExecutable :: FilePath -> IO (Maybe FilePath)
 #ifdef HAVE_directory_121
->>>>>>> 81f98998
 findExecutable = Directory.findExecutable
 #else
 findExecutable prog = do
       -- With directory < 1.2.1 'findExecutable' doesn't check that the path
       -- really refers to an executable.
-<<<<<<< HEAD
-      mExe <- findExecutable prog
-=======
       mExe <- Directory.findExecutable prog
->>>>>>> 81f98998
       case mExe of
         Just exe -> do
           exeExists <- doesExecutableExist exe
